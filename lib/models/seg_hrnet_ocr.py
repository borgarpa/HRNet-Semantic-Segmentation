# ------------------------------------------------------------------------------
# Copyright (c) Microsoft
# Licensed under the MIT License.
# Written by Ke Sun (sunk@mail.ustc.edu.cn), Jingyi Xie (hsfzxjy@gmail.com)
# ------------------------------------------------------------------------------

from __future__ import absolute_import
from __future__ import division
from __future__ import print_function

import os
import logging
import functools

import numpy as np

import torch
import torch.nn as nn
import torch._utils
import torch.nn.functional as F

from .bn_helper import BatchNorm2d, BatchNorm2d_class, relu_inplace

ALIGN_CORNERS = True
BN_MOMENTUM = 0.1
logger = logging.getLogger(__name__)

class ModuleHelper:

    @staticmethod
    def BNReLU(num_features, bn_type=None, **kwargs):
        return nn.Sequential(
            BatchNorm2d(num_features, **kwargs),
            nn.ReLU()
        )

    @staticmethod
    def BatchNorm2d(*args, **kwargs):
        return BatchNorm2d


def conv3x3(in_planes, out_planes, stride=1):
    """3x3 convolution with padding"""
    return nn.Conv2d(in_planes, out_planes, kernel_size=3, stride=stride,
                     padding=1, bias=False)


class SpatialGather_Module(nn.Module):
    """
        Aggregate the context features according to the initial 
        predicted probability distribution.
        Employ the soft-weighted method to aggregate the context.
    """
    def __init__(self, cls_num=0, scale=1):
        super(SpatialGather_Module, self).__init__()
        self.cls_num = cls_num
        self.scale = scale

    def forward(self, feats, probs):
        batch_size, c, h, w = probs.size(0), probs.size(1), probs.size(2), probs.size(3)
        probs = probs.view(batch_size, c, -1)
        feats = feats.view(batch_size, feats.size(1), -1)
        feats = feats.permute(0, 2, 1) # batch x hw x c 
        probs = F.softmax(self.scale * probs, dim=2)# batch x k x hw
        ocr_context = torch.matmul(probs, feats)\
        .permute(0, 2, 1).unsqueeze(3)# batch x k x c
        return ocr_context


class _ObjectAttentionBlock(nn.Module):
    '''
    The basic implementation for object context block
    Input:
        N X C X H X W
    Parameters:
        in_channels       : the dimension of the input feature map
        key_channels      : the dimension after the key/query transform
        scale             : choose the scale to downsample the input feature maps (save memory cost)
        bn_type           : specify the bn type
    Return:
        N X C X H X W
    '''
    def __init__(self, 
                 in_channels, 
                 key_channels, 
                 scale=1, 
                 bn_type=None):
        super(_ObjectAttentionBlock, self).__init__()
        self.scale = scale
        self.in_channels = in_channels
        self.key_channels = key_channels
        self.pool = nn.MaxPool2d(kernel_size=(scale, scale))
        self.f_pixel = nn.Sequential(
            nn.Conv2d(in_channels=self.in_channels, out_channels=self.key_channels,
                kernel_size=1, stride=1, padding=0, bias=False),
            ModuleHelper.BNReLU(self.key_channels, bn_type=bn_type),
            nn.Conv2d(in_channels=self.key_channels, out_channels=self.key_channels,
                kernel_size=1, stride=1, padding=0, bias=False),
            ModuleHelper.BNReLU(self.key_channels, bn_type=bn_type),
        )
        self.f_object = nn.Sequential(
            nn.Conv2d(in_channels=self.in_channels, out_channels=self.key_channels,
                kernel_size=1, stride=1, padding=0, bias=False),
            ModuleHelper.BNReLU(self.key_channels, bn_type=bn_type),
            nn.Conv2d(in_channels=self.key_channels, out_channels=self.key_channels,
                kernel_size=1, stride=1, padding=0, bias=False),
            ModuleHelper.BNReLU(self.key_channels, bn_type=bn_type),
        )
        self.f_down = nn.Sequential(
            nn.Conv2d(in_channels=self.in_channels, out_channels=self.key_channels,
                kernel_size=1, stride=1, padding=0, bias=False),
            ModuleHelper.BNReLU(self.key_channels, bn_type=bn_type),
        )
        self.f_up = nn.Sequential(
            nn.Conv2d(in_channels=self.key_channels, out_channels=self.in_channels,
                kernel_size=1, stride=1, padding=0, bias=False),
            ModuleHelper.BNReLU(self.in_channels, bn_type=bn_type),
        )

    def forward(self, x, proxy):
        batch_size, h, w = x.size(0), x.size(2), x.size(3)
        if self.scale > 1:
            x = self.pool(x)

        query = self.f_pixel(x).view(batch_size, self.key_channels, -1)
        query = query.permute(0, 2, 1)
        key = self.f_object(proxy).view(batch_size, self.key_channels, -1)
        value = self.f_down(proxy).view(batch_size, self.key_channels, -1)
        value = value.permute(0, 2, 1)

        sim_map = torch.matmul(query, key)
        sim_map = (self.key_channels**-.5) * sim_map
        sim_map = F.softmax(sim_map, dim=-1)   

        # add bg context ...
        context = torch.matmul(sim_map, value)
        context = context.permute(0, 2, 1).contiguous()
        context = context.view(batch_size, self.key_channels, *x.size()[2:])
        context = self.f_up(context)
        if self.scale > 1:
            context = F.interpolate(input=context, size=(h, w), mode='bilinear', align_corners=ALIGN_CORNERS)

        return context


class ObjectAttentionBlock2D(_ObjectAttentionBlock):
    def __init__(self, 
                 in_channels, 
                 key_channels, 
                 scale=1, 
                 bn_type=None):
        super(ObjectAttentionBlock2D, self).__init__(in_channels,
                                                     key_channels,
                                                     scale, 
                                                     bn_type=bn_type)


class SpatialOCR_Module(nn.Module):
    """
    Implementation of the OCR module:
    We aggregate the global object representation to update the representation for each pixel.
    """
    def __init__(self, 
                 in_channels, 
                 key_channels, 
                 out_channels, 
                 scale=1, 
                 dropout=0.1, 
                 bn_type=None):
        super(SpatialOCR_Module, self).__init__()
        self.object_context_block = ObjectAttentionBlock2D(in_channels, 
                                                           key_channels, 
                                                           scale, 
                                                           bn_type)
        _in_channels = 2 * in_channels

        self.conv_bn_dropout = nn.Sequential(
            nn.Conv2d(_in_channels, out_channels, kernel_size=1, padding=0, bias=False),
            ModuleHelper.BNReLU(out_channels, bn_type=bn_type),
            nn.Dropout2d(dropout)
        )

    def forward(self, feats, proxy_feats):
        context = self.object_context_block(feats, proxy_feats)

        output = self.conv_bn_dropout(torch.cat([context, feats], 1))

        return output


class BasicBlock(nn.Module):
    expansion = 1

    def __init__(self, inplanes, planes, stride=1, downsample=None):
        super(BasicBlock, self).__init__()
        self.conv1 = conv3x3(inplanes, planes, stride)
        self.bn1 = BatchNorm2d(planes, momentum=BN_MOMENTUM)
        self.relu = nn.ReLU(inplace=relu_inplace)
        self.conv2 = conv3x3(planes, planes)
        self.bn2 = BatchNorm2d(planes, momentum=BN_MOMENTUM)
        self.downsample = downsample
        self.stride = stride

    def forward(self, x):
        residual = x

        out = self.conv1(x)
        out = self.bn1(out)
        out = self.relu(out)

        out = self.conv2(out)
        out = self.bn2(out)

        if self.downsample is not None:
            residual = self.downsample(x)

        out = out + residual
        out = self.relu(out)

        return out


class Bottleneck(nn.Module):
    expansion = 4

    def __init__(self, inplanes, planes, stride=1, downsample=None):
        super(Bottleneck, self).__init__()
        self.conv1 = nn.Conv2d(inplanes, planes, kernel_size=1, bias=False)
        self.bn1 = BatchNorm2d(planes, momentum=BN_MOMENTUM)
        self.conv2 = nn.Conv2d(planes, planes, kernel_size=3, stride=stride,
                               padding=1, bias=False)
        self.bn2 = BatchNorm2d(planes, momentum=BN_MOMENTUM)
        self.conv3 = nn.Conv2d(planes, planes * self.expansion, kernel_size=1,
                               bias=False)
        self.bn3 = BatchNorm2d(planes * self.expansion,
                               momentum=BN_MOMENTUM)
        self.relu = nn.ReLU(inplace=relu_inplace)
        self.downsample = downsample
        self.stride = stride

    def forward(self, x):
        residual = x

        out = self.conv1(x)
        out = self.bn1(out)
        out = self.relu(out)

        out = self.conv2(out)
        out = self.bn2(out)
        out = self.relu(out)

        out = self.conv3(out)
        out = self.bn3(out)

        if self.downsample is not None:
            residual = self.downsample(x)

        out = out + residual
        out = self.relu(out)

        return out


class HighResolutionModule(nn.Module):
    def __init__(self, num_branches, blocks, num_blocks, num_inchannels,
                 num_channels, fuse_method, multi_scale_output=True):
        super(HighResolutionModule, self).__init__()
        self._check_branches(
            num_branches, blocks, num_blocks, num_inchannels, num_channels)

        self.num_inchannels = num_inchannels
        self.fuse_method = fuse_method
        self.num_branches = num_branches

        self.multi_scale_output = multi_scale_output

        self.branches = self._make_branches(
            num_branches, blocks, num_blocks, num_channels)
        self.fuse_layers = self._make_fuse_layers()
        self.relu = nn.ReLU(inplace=relu_inplace)

    def _check_branches(self, num_branches, blocks, num_blocks,
                        num_inchannels, num_channels):
        if num_branches != len(num_blocks):
            error_msg = 'NUM_BRANCHES({}) <> NUM_BLOCKS({})'.format(
                num_branches, len(num_blocks))
            logger.error(error_msg)
            raise ValueError(error_msg)

        if num_branches != len(num_channels):
            error_msg = 'NUM_BRANCHES({}) <> NUM_CHANNELS({})'.format(
                num_branches, len(num_channels))
            logger.error(error_msg)
            raise ValueError(error_msg)

        if num_branches != len(num_inchannels):
            error_msg = 'NUM_BRANCHES({}) <> NUM_INCHANNELS({})'.format(
                num_branches, len(num_inchannels))
            logger.error(error_msg)
            raise ValueError(error_msg)

    def _make_one_branch(self, branch_index, block, num_blocks, num_channels,
                         stride=1):
        downsample = None
        if stride != 1 or \
           self.num_inchannels[branch_index] != num_channels[branch_index] * block.expansion:
            downsample = nn.Sequential(
                nn.Conv2d(self.num_inchannels[branch_index],
                          num_channels[branch_index] * block.expansion,
                          kernel_size=1, stride=stride, bias=False),
                BatchNorm2d(num_channels[branch_index] * block.expansion,
                            momentum=BN_MOMENTUM),
            )

        layers = []
        layers.append(block(self.num_inchannels[branch_index],
                            num_channels[branch_index], stride, downsample))
        self.num_inchannels[branch_index] = \
            num_channels[branch_index] * block.expansion
        for i in range(1, num_blocks[branch_index]):
            layers.append(block(self.num_inchannels[branch_index],
                                num_channels[branch_index]))

        return nn.Sequential(*layers)

    def _make_branches(self, num_branches, block, num_blocks, num_channels):
        branches = []

        for i in range(num_branches):
            branches.append(
                self._make_one_branch(i, block, num_blocks, num_channels))

        return nn.ModuleList(branches)

    def _make_fuse_layers(self):
        if self.num_branches == 1:
            return None

        num_branches = self.num_branches
        num_inchannels = self.num_inchannels
        fuse_layers = []
        for i in range(num_branches if self.multi_scale_output else 1):
            fuse_layer = []
            for j in range(num_branches):
                if j > i:
                    fuse_layer.append(nn.Sequential(
                        nn.Conv2d(num_inchannels[j],
                                  num_inchannels[i],
                                  1,
                                  1,
                                  0,
                                  bias=False),
                        BatchNorm2d(num_inchannels[i], momentum=BN_MOMENTUM)))
                elif j == i:
                    fuse_layer.append(None)
                else:
                    conv3x3s = []
                    for k in range(i-j):
                        if k == i - j - 1:
                            num_outchannels_conv3x3 = num_inchannels[i]
                            conv3x3s.append(nn.Sequential(
                                nn.Conv2d(num_inchannels[j],
                                          num_outchannels_conv3x3,
                                          3, 2, 1, bias=False),
                                BatchNorm2d(num_outchannels_conv3x3,
                                            momentum=BN_MOMENTUM)))
                        else:
                            num_outchannels_conv3x3 = num_inchannels[j]
                            conv3x3s.append(nn.Sequential(
                                nn.Conv2d(num_inchannels[j],
                                          num_outchannels_conv3x3,
                                          3, 2, 1, bias=False),
                                BatchNorm2d(num_outchannels_conv3x3,
                                            momentum=BN_MOMENTUM),
                                nn.ReLU(inplace=relu_inplace)))
                    fuse_layer.append(nn.Sequential(*conv3x3s))
            fuse_layers.append(nn.ModuleList(fuse_layer))

        return nn.ModuleList(fuse_layers)

    def get_num_inchannels(self):
        return self.num_inchannels

    def forward(self, x):
        if self.num_branches == 1:
            return [self.branches[0](x[0])]

        for i in range(self.num_branches):
            x[i] = self.branches[i](x[i])

        x_fuse = []
        for i in range(len(self.fuse_layers)):
            y = x[0] if i == 0 else self.fuse_layers[i][0](x[0])
            for j in range(1, self.num_branches):
                if i == j:
                    y = y + x[j]
                elif j > i:
                    width_output = x[i].shape[-1]
                    height_output = x[i].shape[-2]
                    y = y + F.interpolate(
                        self.fuse_layers[i][j](x[j]),
                        size=[height_output, width_output],
                        mode='bilinear', align_corners=ALIGN_CORNERS)
                else:
                    y = y + self.fuse_layers[i][j](x[j])
            x_fuse.append(self.relu(y))

        return x_fuse


blocks_dict = {
    'BASIC': BasicBlock,
    'BOTTLENECK': Bottleneck
}


class HighResolutionNet(nn.Module):

    def __init__(self, config, **kwargs):
        global ALIGN_CORNERS
        extra = config.MODEL.EXTRA
        super(HighResolutionNet, self).__init__()
        ALIGN_CORNERS = config.MODEL.ALIGN_CORNERS

        # stem net
        self.conv1 = nn.Conv2d(12, 128, kernel_size=3, stride=2, padding=1, ### NOTE: in_channels has been changed to 12 (Sentinel-2 dims)
                               bias=False)
        self.bn1 = BatchNorm2d(128, momentum=BN_MOMENTUM)
        self.conv2 = nn.Conv2d(128, 64, kernel_size=3, stride=2, padding=1,
                               bias=False)
        self.bn2 = BatchNorm2d(64, momentum=BN_MOMENTUM)
        self.relu = nn.ReLU(inplace=relu_inplace)

        self.stage1_cfg = extra['STAGE1']
        num_channels = self.stage1_cfg['NUM_CHANNELS'][0]
        block = blocks_dict[self.stage1_cfg['BLOCK']]
        num_blocks = self.stage1_cfg['NUM_BLOCKS'][0]
        self.layer1 = self._make_layer(block, 64, num_channels, num_blocks)
        stage1_out_channel = block.expansion*num_channels

        self.stage2_cfg = extra['STAGE2']
        num_channels = self.stage2_cfg['NUM_CHANNELS']
        block = blocks_dict[self.stage2_cfg['BLOCK']]
        num_channels = [
            num_channels[i] * block.expansion for i in range(len(num_channels))]
        self.transition1 = self._make_transition_layer(
            [stage1_out_channel], num_channels)
        self.stage2, pre_stage_channels = self._make_stage(
            self.stage2_cfg, num_channels)

        self.stage3_cfg = extra['STAGE3']
        num_channels = self.stage3_cfg['NUM_CHANNELS']
        block = blocks_dict[self.stage3_cfg['BLOCK']]
        num_channels = [
            num_channels[i] * block.expansion for i in range(len(num_channels))]
        self.transition2 = self._make_transition_layer(
            pre_stage_channels, num_channels)
        self.stage3, pre_stage_channels = self._make_stage(
            self.stage3_cfg, num_channels)

        self.stage4_cfg = extra['STAGE4']
        num_channels = self.stage4_cfg['NUM_CHANNELS']
        block = blocks_dict[self.stage4_cfg['BLOCK']]
        num_channels = [
            num_channels[i] * block.expansion for i in range(len(num_channels))]
        self.transition3 = self._make_transition_layer(
            pre_stage_channels, num_channels)
        self.stage4, pre_stage_channels = self._make_stage(
            self.stage4_cfg, num_channels, multi_scale_output=True)

        last_inp_channels = np.int(np.sum(pre_stage_channels))
        ocr_mid_channels = config.MODEL.OCR.MID_CHANNELS
        ocr_key_channels = config.MODEL.OCR.KEY_CHANNELS

        self.conv3x3_ocr = nn.Sequential(
            nn.Conv2d(last_inp_channels, ocr_mid_channels,
                      kernel_size=3, stride=1, padding=1),
            BatchNorm2d(ocr_mid_channels),
            nn.ReLU(inplace=relu_inplace),
        )
        self.ocr_gather_head = SpatialGather_Module(config.DATASET.NUM_CLASSES)

        self.ocr_distri_head = SpatialOCR_Module(in_channels=ocr_mid_channels,
                                                 key_channels=ocr_key_channels,
                                                 out_channels=ocr_mid_channels,
                                                 scale=1,
                                                 dropout=0.05,
                                                 )
        self.cls_head = nn.Conv2d(
            ocr_mid_channels, config.DATASET.NUM_CLASSES, kernel_size=1, stride=1, padding=0, bias=True)

        self.aux_head = nn.Sequential(
            nn.Conv2d(last_inp_channels, last_inp_channels,
                      kernel_size=1, stride=1, padding=0),
            BatchNorm2d(last_inp_channels),
            nn.ReLU(inplace=relu_inplace),
            nn.Conv2d(last_inp_channels, config.DATASET.NUM_CLASSES,
                      kernel_size=1, stride=1, padding=0, bias=True)
        )
        
    def _make_transition_layer(
            self, num_channels_pre_layer, num_channels_cur_layer):
        num_branches_cur = len(num_channels_cur_layer)
        num_branches_pre = len(num_channels_pre_layer)

        transition_layers = []
        for i in range(num_branches_cur):
            if i < num_branches_pre:
                if num_channels_cur_layer[i] != num_channels_pre_layer[i]:
                    transition_layers.append(nn.Sequential(
                        nn.Conv2d(num_channels_pre_layer[i],
                                  num_channels_cur_layer[i],
                                  3,
                                  1,
                                  1,
                                  bias=False),
                        BatchNorm2d(
                            num_channels_cur_layer[i], momentum=BN_MOMENTUM),
                        nn.ReLU(inplace=relu_inplace)))
                else:
                    transition_layers.append(None)
            else:
                conv3x3s = []
                for j in range(i+1-num_branches_pre):
                    inchannels = num_channels_pre_layer[-1]
                    outchannels = num_channels_cur_layer[i] \
                        if j == i-num_branches_pre else inchannels
                    conv3x3s.append(nn.Sequential(
                        nn.Conv2d(
                            inchannels, outchannels, 3, 2, 1, bias=False),
                        BatchNorm2d(outchannels, momentum=BN_MOMENTUM),
                        nn.ReLU(inplace=relu_inplace)))
                transition_layers.append(nn.Sequential(*conv3x3s))

        return nn.ModuleList(transition_layers)

    def _make_layer(self, block, inplanes, planes, blocks, stride=1):
        downsample = None
        if stride != 1 or inplanes != planes * block.expansion:
            downsample = nn.Sequential(
                nn.Conv2d(inplanes, planes * block.expansion,
                          kernel_size=1, stride=stride, bias=False),
                BatchNorm2d(planes * block.expansion, momentum=BN_MOMENTUM),
            )

        layers = []
        layers.append(block(inplanes, planes, stride, downsample))
        inplanes = planes * block.expansion
        for i in range(1, blocks):
            layers.append(block(inplanes, planes))

        return nn.Sequential(*layers)

    def _make_stage(self, layer_config, num_inchannels,
                    multi_scale_output=True):
        num_modules = layer_config['NUM_MODULES']
        num_branches = layer_config['NUM_BRANCHES']
        num_blocks = layer_config['NUM_BLOCKS']
        num_channels = layer_config['NUM_CHANNELS']
        block = blocks_dict[layer_config['BLOCK']]
        fuse_method = layer_config['FUSE_METHOD']

        modules = []
        for i in range(num_modules):
            # multi_scale_output is only used last module
            if not multi_scale_output and i == num_modules - 1:
                reset_multi_scale_output = False
            else:
                reset_multi_scale_output = True
            modules.append(
                HighResolutionModule(num_branches,
                                     block,
                                     num_blocks,
                                     num_inchannels,
                                     num_channels,
                                     fuse_method,
                                     reset_multi_scale_output)
            )
            num_inchannels = modules[-1].get_num_inchannels()

        return nn.Sequential(*modules), num_inchannels

    def forward(self, x):
        x = self.conv1(x)
        x = self.bn1(x)
        x = self.relu(x)
        x = self.conv2(x)
        x = self.bn2(x)
        x = self.relu(x)
        x = self.layer1(x)

        x_list = []
        for i in range(self.stage2_cfg['NUM_BRANCHES']):
            if self.transition1[i] is not None:
                x_list.append(self.transition1[i](x))
            else:
                x_list.append(x)
        y_list = self.stage2(x_list)

        x_list = []
        for i in range(self.stage3_cfg['NUM_BRANCHES']):
            if self.transition2[i] is not None:
                if i < self.stage2_cfg['NUM_BRANCHES']:
                    x_list.append(self.transition2[i](y_list[i]))
                else:
                    x_list.append(self.transition2[i](y_list[-1]))
            else:
                x_list.append(y_list[i])
        y_list = self.stage3(x_list)

        x_list = []
        for i in range(self.stage4_cfg['NUM_BRANCHES']):
            if self.transition3[i] is not None:
                if i < self.stage3_cfg['NUM_BRANCHES']:
                    x_list.append(self.transition3[i](y_list[i]))
                else:
                    x_list.append(self.transition3[i](y_list[-1]))
            else:
                x_list.append(y_list[i])
        x = self.stage4(x_list)

        # Upsampling
        x0_h, x0_w = x[0].size(2), x[0].size(3)
        x1 = F.interpolate(x[1], size=(x0_h, x0_w),
                        mode='bilinear', align_corners=ALIGN_CORNERS)
        x2 = F.interpolate(x[2], size=(x0_h, x0_w),
                        mode='bilinear', align_corners=ALIGN_CORNERS)
        x3 = F.interpolate(x[3], size=(x0_h, x0_w),
                        mode='bilinear', align_corners=ALIGN_CORNERS)

        feats = torch.cat([x[0], x1, x2, x3], 1)

        out_aux_seg = []

        # ocr
        out_aux = self.aux_head(feats)
        # compute contrast feature
        feats = self.conv3x3_ocr(feats)

        context = self.ocr_gather_head(feats, out_aux)
        feats = self.ocr_distri_head(feats, context)

        out = self.cls_head(feats)

        out_aux_seg.append(out_aux)
        out_aux_seg.append(out)

        return out_aux_seg

    def init_weights(self, pretrained='',):
        logger.info('=> init weights from normal distribution')
        for name, m in self.named_modules():
            if any(part in name for part in {'cls', 'aux', 'ocr'}):
                # print('skipped', name)
                continue
            if isinstance(m, nn.Conv2d):
                nn.init.normal_(m.weight, std=0.001)
            elif isinstance(m, BatchNorm2d_class):
                nn.init.constant_(m.weight, 1)
                nn.init.constant_(m.bias, 0)
        if os.path.isfile(pretrained):
            pretrained_dict = torch.load(pretrained, map_location={'cuda:0': 'cpu'})
            logger.info('=> loading pretrained model {}'.format(pretrained))
            model_dict = self.state_dict()
            pretrained_dict = {k.replace('last_layer', 'aux_head').replace('model.', ''): v for k, v in pretrained_dict.items()}  
            print(set(model_dict) - set(pretrained_dict))            
<<<<<<< HEAD
            print(set(pretrained_dict) - set(model_dict))       

            # pretrained_dict = {k: v for k, v in pretrained_dict.items()
            #                    if (k in model_dict.keys())}

            ### SOLVE WEIGHT MISSMATCH: Set Glorot initialization for missmatching layers and load remaining weigths

            # RuntimeError: Error(s) in loading state_dict for HighResolutionNet:
            #     size mismatch for conv1.weight: copying a param with shape torch.Size([64, 3, 3, 3]) from checkpoint, the shape in current model is torch.Size([128, 12, 3, 3]).
            #     size mismatch for bn1.weight: copying a param with shape torch.Size([64]) from checkpoint, the shape in current model is torch.Size([128]).
            #     size mismatch for bn1.bias: copying a param with shape torch.Size([64]) from checkpoint, the shape in current model is torch.Size([128]).
            #     size mismatch for bn1.running_mean: copying a param with shape torch.Size([64]) from checkpoint, the shape in current model is torch.Size([128]).
            #     size mismatch for bn1.running_var: copying a param with shape torch.Size([64]) from checkpoint, the shape in current model is torch.Size([128]).
            #     size mismatch for conv2.weight: copying a param with shape torch.Size([64, 64, 3, 3]) from checkpoint, the shape in current model is torch.Size([64, 128, 3, 3]).
            #     size mismatch for cls_head.weight: copying a param with shape torch.Size([19, 512, 1, 1]) from checkpoint, the shape in current model is torch.Size([3, 512, 1, 1]).
            #     size mismatch for cls_head.bias: copying a param with shape torch.Size([19]) from checkpoint, the shape in current model is torch.Size([3]).
            #     size mismatch for aux_head.3.weight: copying a param with shape torch.Size([19, 720, 1, 1]) from checkpoint, the shape in current model is torch.Size([3, 720, 1, 1]).
            #     size mismatch for aux_head.3.bias: copying a param with shape torch.Size([19]) from checkpoint, the shape in current model is torch.Size([3]).
            
            pretrained_dict = {k: v for i, (k, v) in enumerate(pretrained_dict.items())
                               if (k in model_dict.keys() and i != 0)} ### NOTE: FILTER LAYERS BY NAME (ABOVE)

=======
            print(set(pretrained_dict) - set(model_dict))            
            pretrained_dict = {k: v for k, v in pretrained_dict.items()
                               if k in model_dict.keys()}
            ### NOTE: TEST FIRST IF DEFAULT WORKS
            # pretrained_dict = {k: v for i, (k, v) in enumerate(pretrained_dict.items())
            #                    if (k in model_dict.keys() and i != 0)}
>>>>>>> 91adc35f
            ###
            
            # for k, _ in pretrained_dict.items(): 
                # logger.info(
                #     '=> loading {} pretrained model {}'.format(k, pretrained))
            model_dict.update(pretrained_dict)
            self.load_state_dict(model_dict)
        elif pretrained:
            raise RuntimeError('No such file {}'.format(pretrained))


def get_seg_model(cfg, **kwargs):
    model = HighResolutionNet(cfg, **kwargs)
    model.init_weights(cfg.MODEL.PRETRAINED)

    return model<|MERGE_RESOLUTION|>--- conflicted
+++ resolved
@@ -664,7 +664,6 @@
             model_dict = self.state_dict()
             pretrained_dict = {k.replace('last_layer', 'aux_head').replace('model.', ''): v for k, v in pretrained_dict.items()}  
             print(set(model_dict) - set(pretrained_dict))            
-<<<<<<< HEAD
             print(set(pretrained_dict) - set(model_dict))       
 
             # pretrained_dict = {k: v for k, v in pretrained_dict.items()
@@ -687,14 +686,6 @@
             pretrained_dict = {k: v for i, (k, v) in enumerate(pretrained_dict.items())
                                if (k in model_dict.keys() and i != 0)} ### NOTE: FILTER LAYERS BY NAME (ABOVE)
 
-=======
-            print(set(pretrained_dict) - set(model_dict))            
-            pretrained_dict = {k: v for k, v in pretrained_dict.items()
-                               if k in model_dict.keys()}
-            ### NOTE: TEST FIRST IF DEFAULT WORKS
-            # pretrained_dict = {k: v for i, (k, v) in enumerate(pretrained_dict.items())
-            #                    if (k in model_dict.keys() and i != 0)}
->>>>>>> 91adc35f
             ###
             
             # for k, _ in pretrained_dict.items(): 
